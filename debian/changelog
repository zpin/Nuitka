<<<<<<< HEAD
nuitka (0.5.4~pre1+ds-1) UNRELEASED; urgency=medium

  * New upstream pre-release.

 -- Kay Hayen <kay.hayen@gmail.com>  Mon, 07 Jul 2014 21:33:29 +0200
=======
nuitka (0.5.3.1+ds-1) unstable; urgency=medium

  * New upstream hotfix release.

 -- Kay Hayen <kay.hayen@gmail.com>  Thu, 10 Jul 2014 08:58:25 +0200
>>>>>>> 9b75c7ad

nuitka (0.5.3+ds-1) unstable; urgency=medium

  * New upstream release.

 -- Kay Hayen <kay.hayen@gmail.com>  Mon, 07 Jul 2014 21:29:58 +0200

nuitka (0.5.2+ds-1) unstable; urgency=medium

  * New upstream release.
  * Permit building using cowbuilder, eatmydata (Closes: #749518)
  * Do not require gcc in build-depends
    (Closes: #747984) (Closes: #748005) (Closes: #751325)

 -- Kay Hayen <kay.hayen@gmail.com>  Mon, 23 Jun 2014 08:17:57 +0200

nuitka (0.5.1.1+ds-1) unstable; urgency=medium

  * New upstream hotfix release.

 -- Kay Hayen <kay.hayen@gmail.com>  Thu, 06 Mar 2014 10:44:28 +0100

nuitka (0.5.1+ds-1) unstable; urgency=medium

  * New upstream release.

 -- Kay Hayen <kay.hayen@gmail.com>  Thu, 06 Mar 2014 09:33:51 +0100

nuitka (0.5.0.1+ds-1) unstable; urgency=medium

  * New upstream hotfix release.

 -- Kay Hayen <kay.hayen@gmail.com>  Mon, 13 Jan 2014 23:37:37 +0100

nuitka (0.5.0+ds-1) unstable; urgency=medium

  * New upstream release.
  * Added missing build dependency to process PNG images.

 -- Kay Hayen <kay.hayen@gmail.com>  Fri, 03 Jan 2014 19:18:18 +0100

nuitka (0.4.7.1+ds-1) unstable; urgency=low

  * New upstream hotfix release.

 -- Kay Hayen <kay.hayen@gmail.com>  Tue, 03 Dec 2013 08:44:31 +0100

nuitka (0.4.7+ds-1) UNRELEASED; urgency=low

  * New upstream release.
  * Handle unknown encoding error message change of CPython 2.7.6
    that was backported to CPython 2.7.5+ as well.
    (Closes: #730956)

 -- Kay Hayen <kay.hayen@gmail.com>  Mon, 02 Dec 2013 09:15:12 +0100

nuitka (0.4.6.2+ds-1) unstable; urgency=low

  * New upstream hotfix release.

 -- Kay Hayen <kayhayen@gmx.de>  Fri, 01 Nov 2013 19:07:42 +0100

nuitka (0.4.6+ds-1) unstable; urgency=low

  * New upstream release.

 -- Kay Hayen <kayhayen@gmx.de>  Sun, 27 Oct 2013 21:29:26 +0100

nuitka (0.4.5.1+ds-1) unstable; urgency=low

  * New upstream hotfix release.
  * Corrects upstream Issue#106.

 -- Kay Hayen <kayhayen@gmx.de>  Wed, 25 Sep 2013 14:29:55 +0200

nuitka (0.4.5+ds-1) unstable; urgency=low

  * New upstream release.

 -- Kay Hayen <kayhayen@gmx.de>  Sun, 18 Aug 2013 09:06:29 +0200

nuitka (0.4.4.2+ds-1) unstable; urgency=low

  * New upstream hotfix release.
  * Corrects upstream Issue#98.
  * Corrects upstream Issue#100.
  * Corrects upstream Issue#101.
  * Corrects upstream Issue#102.

 -- Kay Hayen <kayhayen@gmx.de>  Sat, 20 Jul 2013 09:08:29 +0200

nuitka (0.4.4.1+ds-1) unstable; urgency=low

  * New upstream hotfix release.
  * Corrects upstream Issue#95.
  * Corrects upstream Issue#96.

 -- Kay Hayen <kayhayen@gmx.de>  Sat, 13 Jul 2013 11:56:21 +0200

nuitka (0.4.4+ds-1) unstable; urgency=low

  * New upstream release.
  * Upstream now supports Python3.3 and threads.
  * Bump to Standards Version 3.9.4, no changes needed.
  * Fix support for modules and Python3 was broken (Closes: #711459)
  * Fix encoding error changes  Python 2.7.5 (Closes: #713531)

 -- Kay Hayen <kayhayen@gmx.de>  Tue, 25 Jun 2013 10:46:40 +0200

nuitka (0.4.3+ds-1) unstable; urgency=low

  * New upstream release.

 -- Kay Hayen <kayhayen@gmx.de>  Sat, 18 May 2013 10:16:25 +0200

nuitka (0.4.2+ds-1) unstable; urgency=low

  * New upstream release.

 -- Kay Hayen <kayhayen@gmx.de>  Fri, 29 Mar 2013 11:05:08 +0100

nuitka (0.4.1+ds-1) unstable; urgency=low

  * New upstream release.

 -- Kay Hayen <kayhayen@gmx.de>  Tue, 05 Mar 2013 08:15:41 +0100

nuitka (0.4.0+ds-1) UNRELEASED; urgency=low

  * New upstream release.
  * Changes so the Debian package can be backported to Squeeze as well.

 -- Kay Hayen <kayhayen@gmx.de>  Sat, 09 Feb 2013 10:08:15 +0100

nuitka (0.3.25+ds-1) unstable; urgency=low

  * New upstream release.
  * Register the User Manual with "doc-base".

 -- Kay Hayen <kayhayen@gmx.de>  Sun, 11 Nov 2012 13:57:32 +0100

nuitka (0.3.24.1+ds-1) unstable; urgency=low

  * New upstream hotfix release.
  * Corrects upstream Issue#46.

 -- Kay Hayen <kayhayen@gmx.de>  Sat, 08 Sep 2012 22:30:11 +0000

nuitka (0.3.24+ds-1) unstable; urgency=low

  * New upstream release.
  * Detect the absence of "g++" and gracefully fallback to the
    compiler depended on. (Closes: #682146)
  * Changed usage of "temp" files in developer scripts to be
    secure. (Closes: #682145)
  * Added support for "DEB_BUILD_OPTIONS=nocheck" to skip the
    test runs. (Closes: #683090)

 -- Kay Hayen <kayhayen@gmx.de>  Sat, 18 Aug 2012 21:19:17 +0200

nuitka (0.3.23.1+ds-1) unstable; urgency=low

  * New upstream hotfix release.
  * Corrects upstream Issue#40, Issue#41, and Issue#42.

 -- Kay Hayen <kayhayen@gmx.de>  Mon, 16 Jul 2012 07:25:41 +0200

nuitka (0.3.23+ds-1) unstable; urgency=low

  * New upstream release.
  * License for Nuitka is now Apache License 2.0, no more GPLv3.
  * Corrects upstream Issue#37 and Issue#38.

 -- Kay Hayen <kayhayen@gmx.de>  Sun, 01 Jul 2012 00:00:57 +0200

nuitka (0.3.22.1+ds-1) unstable; urgency=low

  * New upstream hotfix release.
  * Corrected copyright file syntax error found by new lintian
    version.
  * Corrects upstream Issue#19.

 -- Kay Hayen <kayhayen@gmx.de>  Sat, 16 Jun 2012 08:58:30 +0200

nuitka (0.3.22+ds-1) unstable; urgency=low

  * New upstream release.

 -- Kay Hayen <kayhayen@gmx.de>  Sun, 13 May 2012 12:51:16 +0200

nuitka (0.3.21+ds-1) unstable; urgency=low

  * New upstream release.

 -- Kay Hayen <kayhayen@gmx.de>  Thu, 12 Apr 2012 20:24:01 +0200

nuitka (0.3.20.2+ds-1) unstable; urgency=low

  * New upstream hotfix release.
  * Corrects upstream Issue#35.
  * Bump to Standards Version 3.9.3, no changes needed.
  * In the alternative build dependencies, designed to make the
    Python3 build dependency optional, put option that is going
    to work on "unstable" first. (Closes: #665021)

 -- Kay Hayen <kayhayen@gmx.de>  Tue, 03 Apr 2012 22:31:36 +0200

nuitka (0.3.20.1+ds-1) unstable; urgency=low

  * New upstream hotfix release.
  * Corrects upstream Issue#34.

 -- Kay Hayen <kayhayen@gmx.de>  Sat, 03 Mar 2012 10:18:30 +0100

nuitka (0.3.20+ds-1) unstable; urgency=low

  * New upstream release.
  * Added upstream "Changelog.rst" as "changelog"

 -- Kay Hayen <kayhayen@gmx.de>  Mon, 27 Feb 2012 09:32:10 +0100

nuitka (0.3.19.2+ds-1) unstable; urgency=low

  * New upstream hotfix release.
  * Corrects upstream Issue#32.

 -- Kay Hayen <kayhayen@gmx.de>  Sun, 12 Feb 2012 20:33:30 +0100

nuitka (0.3.19.1+ds-1) unstable; urgency=low

  * New upstream hotfix release.
  * Corrects upstream Issue#30 and Issue#31.

 -- Kay Hayen <kayhayen@gmx.de>  Sat, 28 Jan 2012 07:27:38 +0100

nuitka (0.3.19+ds-1) unstable; urgency=low

  * New upstream release.
  * Improvements to option groups layout in manpages, and broken
    whitespace for "--recurse-to" option. (Closes: #655910)
  * Documented new option "--recurse-directory" in man page with
    example.
  * Made the "debian/watch" file ignore upstream pre-releases,
    these shall not be considered for this package.
  * Aligned depended version with build depended versions.
  * Depend on "python-dev" as well, needed to compile against
    "libpython".
  * Build depend on "python-dev-all" and "python-dbg-all" to
    execute tests with both all supported Python versions.
  * Build depend on "python3.2-dev-all" and "python3-dbg-all"
    to execute tests with Python3 as well. It is currently not
    supported by upstream, this is only preparatory.
  * Added suggestion of "ccache", can speed up the compilation
    process.

 -- Kay Hayen <kayhayen@gmx.de>  Tue, 17 Jan 2012 10:29:45 +0100

nuitka (0.3.18+ds-1) unstable; urgency=low

  * New upstream release.
  * Lowered dependencies so that a backport to Ubuntu Natty and
    higher is now feasible. A "scons >=2.0.0" is good enough,
    and so is "g++-4.5" as well.
  * Don't require the PDF generation to be successful on older
    Ubuntu versions as it crashes due to old "rst2pdf" bugs.

 -- Kay Hayen <kayhayen@gmx.de>  Thu, 12 Jan 2012 19:55:43 +0100

nuitka (0.3.18~pre2+ds-1) unstable; urgency=low

  * New upstream pre-release.
  * First upload to unstable, many thanks to my reviewer and
    sponsor Yaroslav Halchenko <debian@onerussian.com>
  * New maintainer (Closes: #648489)
  * Added Developer Manual to the generated PDF documentation.
  * Added python-dbg to Build-Depends to also execcute reference
    count tests.
  * Changed copyright file to reference Apache license via its
    standard Debian location as well.

 -- Kay Hayen <kayhayen@gmx.de>  Tue, 10 Jan 2012 22:21:56 +0100

nuitka (0.3.17+ds-1) UNRELEASED; urgency=low

  * New upstream release.
  * Updated man page to use new "--recurse-*" options in examples
    over removed "--deep*" options.
  * Completed copyright file according to "licensecheck" findings
    and updated files accordingly. Put the included tests owned
    by upstream into public domain.
  * Use a "+ds" file as orig source with inline copy of Scons
    already removed instead of doing it as a patch.
  * Also removed the benchmark tests from "+ds" file, not useful
    to be provided with Nuitka.
  * Added syntax tests, these were omitted by mistake previously.
  * Run the test suite at package build time, it checks the basic
    tests, syntax error tests, program tests, and the compile
    itself test.
  * Added run time dependencies also as build time dependencies
    to be able to execute the tests.
  * Corrected handling of upstream pre-release names in the watch
    file.
  * Changed contributor notice to only require "Apache License 2.0"
    for the new parts.
  * Put Debian packaging and owned tests under "Apache License 2.0"
    as well.

 -- Kay Hayen <kayhayen@gmx.de>  Mon, 09 Jan 2012 09:02:19 +0100

nuitka (0.3.16-1) UNRELEASED; urgency=low

  * New upstream release.
  * Updated debian/copyright URI to match the latest one.
  * Updated debian/copyright to DEP5 changes.
  * Added Nuitka homepage to debian/control.
  * Added watch file, so uscan works.
  * Added git pointers to git repository and gitweb to the
    package control file.
  * Corrected examples section in man page to correctly escape "-".
  * Added meaningful "what is" to manpages.
  * Bump to Standards Version 3.9.2, no changes needed.
  * Added extended description to address lintian warning.

 -- Kay Hayen <kayhayen@gmx.de>  Sun, 18 Dec 2011 13:01:10 +0100

nuitka (0.3.15-1) UNRELEASED; urgency=low

  * New upstream release.
  * Renamed "/usr/bin/Python" to "/usr/bin/nuitka-python".
  * Added man pages for "nuitka" and "nuitka-python", the first
    with an examples section that shows the most important uses
    of the "nuitka" binary.
  * Removed foreign code for Windows generators, removed from
    debian/copyright.
  * Lowered dependency for Scons to what Ubuntu Oneiric has and
    what we have as an inline copy, (scons >=2.0.1) should be
    sufficient.
  * Recommend python-lxml, as it's used by Nuitka to dump XML
    representation.
  * Recommend python-qt4, as it may be used to display the node
    tree in a window.
  * Removed inline copy of Scons from the binary package.
  * Added patch to remove the setting nuitka package in sys.path,
    not needed in Debian.

 -- Kay Hayen <kayhayen@gmx.de>  Thu, 01 Dec 2011 22:43:33 +0100

nuitka (0.3.15pre2-1) UNRELEASED; urgency=low

  * Initial Debian package.

 -- Kay Hayen <kayhayen@gmx.de>  Fri, 11 Nov 2011 20:58:55 +0100<|MERGE_RESOLUTION|>--- conflicted
+++ resolved
@@ -1,22 +1,16 @@
-<<<<<<< HEAD
 nuitka (0.5.4~pre1+ds-1) UNRELEASED; urgency=medium
 
   * New upstream pre-release.
 
  -- Kay Hayen <kay.hayen@gmail.com>  Mon, 07 Jul 2014 21:33:29 +0200
-=======
+
 nuitka (0.5.3.1+ds-1) unstable; urgency=medium
 
-  * New upstream hotfix release.
+  * New upstream release.
+  * Original version didn't build for unstable due to error message
+    changes, this release adapts to.
 
  -- Kay Hayen <kay.hayen@gmail.com>  Thu, 10 Jul 2014 08:58:25 +0200
->>>>>>> 9b75c7ad
-
-nuitka (0.5.3+ds-1) unstable; urgency=medium
-
-  * New upstream release.
-
- -- Kay Hayen <kay.hayen@gmail.com>  Mon, 07 Jul 2014 21:29:58 +0200
 
 nuitka (0.5.2+ds-1) unstable; urgency=medium
 
