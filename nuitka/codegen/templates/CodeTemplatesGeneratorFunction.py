#     Copyright 2013, Kay Hayen, mailto:kay.hayen@gmail.com
#
#     Part of "Nuitka", an optimizing Python compiler that is compatible and
#     integrates with CPython, but also works on its own.
#
#     Licensed under the Apache License, Version 2.0 (the "License");
#     you may not use this file except in compliance with the License.
#     You may obtain a copy of the License at
#
#        http://www.apache.org/licenses/LICENSE-2.0
#
#     Unless required by applicable law or agreed to in writing, software
#     distributed under the License is distributed on an "AS IS" BASIS,
#     WITHOUT WARRANTIES OR CONDITIONS OF ANY KIND, either express or implied.
#     See the License for the specific language governing permissions and
#     limitations under the License.
#
""" Generator function (with yield) related templates.

"""

genfunc_context_body_template = """

// This structure is for attachment as self of the generator function %(function_identifier)s and
// contains the common closure. It is allocated at the time the genexpr object is created.
struct _context_common_%(function_identifier)s_t
{
    // Ref count to keep track of common context usage and release only when it's the last one
    int ref_count;

    // The generator function can access a read-only closure of the creator.
%(function_common_context_decl)s
};

struct _context_generator_%(function_identifier)s_t
{
    _context_common_%(function_identifier)s_t *common_context;

    // The generator function instance can access its parameters from creation time.
%(function_instance_context_decl)s
};

static void _context_common_%(function_identifier)s_destructor( void *context_voidptr )
{
    _context_common_%(function_identifier)s_t *_python_context = (struct _context_common_%(function_identifier)s_t *)context_voidptr;

    assert( _python_context->ref_count > 0 );
    _python_context->ref_count -= 1;
%(context_free)s

    if ( _python_context->ref_count == 0 )
    {
        delete _python_context;
    }
}

static void _context_generator_%(function_identifier)s_destructor( void *context_voidptr )
{
    _context_generator_%(function_identifier)s_t *_python_context = (struct _context_generator_%(function_identifier)s_t *)context_voidptr;

    _context_common_%(function_identifier)s_destructor( _python_context->common_context );

    delete _python_context;
}
"""

genfunc_context_local_only_template = """
struct _context_generator_%(function_identifier)s_t
{
    // The generator function instance can access its parameters from creation time.
%(function_instance_context_decl)s
};

static void _context_generator_%(function_identifier)s_destructor( void *context_voidptr )
{
    _context_generator_%(function_identifier)s_t *_python_context = (struct _context_generator_%(function_identifier)s_t *)context_voidptr;

    delete _python_context;
}
"""

make_genfunc_with_context_template = """
static PyObject *_MAKE_FUNCTION_%(function_identifier)s( %(function_creation_args)s )
{
    struct _context_common_%(function_identifier)s_t *_python_context = new _context_common_%(function_identifier)s_t;
    _python_context->ref_count = 1;

    // Copy the parameter default values and closure values over.
%(context_copy)s

    return Nuitka_Function_New(
        %(fparse_function_identifier)s,
        %(mparse_function_identifier)s,
        %(function_name_obj)s,
        %(code_identifier)s,
        %(defaults)s,
#if PYTHON_VERSION >= 300
        %(kwdefaults)s,
        %(annotations)s,
#endif
        %(module_identifier)s,
        %(function_doc)s,
        _python_context,
        _context_common_%(function_identifier)s_destructor
    );
}
"""

make_genfunc_without_context_template = """
static PyObject *_MAKE_FUNCTION_%(function_identifier)s( %(function_creation_args)s )
{
    return Nuitka_Function_New(
        %(fparse_function_identifier)s,
        %(mparse_function_identifier)s,
        %(function_name_obj)s,
        %(code_identifier)s,
        %(defaults)s,
#if PYTHON_VERSION >= 300
        %(kwdefaults)s,
        %(annotations)s,
#endif
        %(module_identifier)s,
        %(function_doc)s
    );
}
"""

genfunc_yielder_with_return_template = """
static void %(function_identifier)s_context( Nuitka_GeneratorObject *generator )
{
    {
        // Make context accessible if one is used.
%(context_access)s

        // Local variable inits
%(function_var_inits)s

        // Actual function code.
%(function_body)s
    }
<<<<<<< HEAD
    catch ( GeneratorReturnException & )
    {
        PyErr_SetNone( PyExc_StopIteration );
    }
=======
>>>>>>> 75b65d65

    // TODO: Won't return, we should tell the compiler about that.
    generator->m_yielded = NULL;
    swapFiber( &generator->m_yielder_context, &generator->m_caller_context );
}
"""

genfunc_yielder_without_return_template = """
static void %(function_identifier)s_context( Nuitka_GeneratorObject *generator )
{
    {
        // Make context accessible if one is used.
%(context_access)s

        // Local variable inits
%(function_var_inits)s

        // Actual function code.
%(function_body)s
    }

    // TODO: Won't return, we should tell the compiler about that.
    generator->m_yielded = NULL;
    swapFiber( &generator->m_yielder_context, &generator->m_caller_context );
}
"""

genfunc_yielder_return_template = """\
throw GeneratorReturnException();"""

frame_guard_genfunc_template = """\
static PyFrameObject *frame_%(frame_identifier)s = NULL;

// Must be inside block, or else its d-tor will not be run.
if ( isFrameUnusable( frame_%(frame_identifier)s ) )
{
    if ( frame_%(frame_identifier)s )
    {
#if _DEBUG_REFRAME
        puts( "reframe for %(frame_identifier)s" );
#endif
        Py_DECREF( frame_%(frame_identifier)s );
    }

    frame_%(frame_identifier)s = MAKE_FRAME( %(code_identifier)s, %(module_identifier)s );
}

Py_INCREF( frame_%(frame_identifier)s );
generator->m_frame = frame_%(frame_identifier)s;

Py_CLEAR( generator->m_frame->f_back );

generator->m_frame->f_back = PyThreadState_GET()->frame;
Py_INCREF( generator->m_frame->f_back );

PyThreadState_GET()->frame = generator->m_frame;

FrameGuardLight frame_guard( &generator->m_frame );

// TODO: The inject of the exception through C++ is very non-optimal, this flag
// now indicates only if the exception occurs initially as supposed, or during
// life, this could and should be shortcut.
bool traceback;

try
{
    // TODO: In case we don't raise exceptions ourselves, we would still have to do this, so
    // beware to not optimize this away for generators without a replacement.
    traceback = true;
    CHECK_EXCEPTION( generator );
    traceback = false;

%(codes)s

    PyErr_SetNone( PyExc_StopIteration );
}
catch ( _PythonException &_exception )
{
    if ( !_exception.hasTraceback() )
    {
        _exception.setTraceback( %(tb_making)s );
    }
    else if ( traceback == false )
    {
        _exception.addTraceback( generator->m_frame );
    }
    _exception.toPython();

    // TODO: Moving this code is not allowed yet.
    generator->m_yielded = NULL;
}"""

genfunc_common_context_use_template = """\
struct _context_common_%(function_identifier)s_t *_python_common_context = (struct _context_common_%(function_identifier)s_t *)self->m_context;
struct _context_generator_%(function_identifier)s_t *_python_context = new _context_generator_%(function_identifier)s_t;

_python_context->common_context = _python_common_context;
_python_common_context->ref_count += 1;"""

genfunc_local_context_use_template = """\
struct _context_generator_%(function_identifier)s_t *_python_context = \
new _context_generator_%(function_identifier)s_t;"""


genfunc_generator_without_context_making = """\
        PyObject *result = Nuitka_Generator_New(
            %(function_identifier)s_context,
            %(function_name_obj)s,
            %(code_identifier)s
        );"""

genfunc_generator_with_context_making = """\
        PyObject *result = Nuitka_Generator_New(
            %(function_identifier)s_context,
            %(function_name_obj)s,
            %(code_identifier)s,
            _python_context,
            _context_generator_%(function_identifier)s_destructor
        );"""


genfunc_function_maker_template = """
static PyObject *impl_%(function_identifier)s( %(parameter_objects_decl)s )
{
    // Create context if any
%(context_making)s

    try
    {
%(generator_making)s

        if (unlikely( result == NULL ))
        {
            PyErr_Format( PyExc_RuntimeError, "cannot create function %(function_name)s" );
            return NULL;
        }

        // Copy to context parameter values and closured variables if any.
%(context_copy)s

        return result;
    }
    catch ( _PythonException &_exception )
    {
        _exception.toPython();

        return NULL;
    }
}
"""

generator_context_access_template = """
// The context of the generator.
struct _context_common_%(function_identifier)s_t *_python_context = (struct _context_common_%(function_identifier)s_t *)self->m_context;
"""

generator_context_unused_template = """\
// No context is used.
"""

# TODO: The NUITKA_MAY_BE_UNUSED is because Nuitka doesn't yet detect the case of unused
# parameters (which are stored in the context for generators to share) reliably.
generator_context_access_template2 = """
NUITKA_MAY_BE_UNUSED struct _context_generator_%(function_identifier)s_t *_python_context = (_context_generator_%(function_identifier)s_t *)generator->m_context;
"""<|MERGE_RESOLUTION|>--- conflicted
+++ resolved
@@ -125,7 +125,7 @@
 }
 """
 
-genfunc_yielder_with_return_template = """
+genfunc_yielder_template = """
 static void %(function_identifier)s_context( Nuitka_GeneratorObject *generator )
 {
     {
@@ -138,42 +138,12 @@
         // Actual function code.
 %(function_body)s
     }
-<<<<<<< HEAD
-    catch ( GeneratorReturnException & )
-    {
-        PyErr_SetNone( PyExc_StopIteration );
-    }
-=======
->>>>>>> 75b65d65
 
     // TODO: Won't return, we should tell the compiler about that.
     generator->m_yielded = NULL;
     swapFiber( &generator->m_yielder_context, &generator->m_caller_context );
 }
 """
-
-genfunc_yielder_without_return_template = """
-static void %(function_identifier)s_context( Nuitka_GeneratorObject *generator )
-{
-    {
-        // Make context accessible if one is used.
-%(context_access)s
-
-        // Local variable inits
-%(function_var_inits)s
-
-        // Actual function code.
-%(function_body)s
-    }
-
-    // TODO: Won't return, we should tell the compiler about that.
-    generator->m_yielded = NULL;
-    swapFiber( &generator->m_yielder_context, &generator->m_caller_context );
-}
-"""
-
-genfunc_yielder_return_template = """\
-throw GeneratorReturnException();"""
 
 frame_guard_genfunc_template = """\
 static PyFrameObject *frame_%(frame_identifier)s = NULL;
