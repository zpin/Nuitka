--- conflicted
+++ resolved
@@ -18,13 +18,8 @@
 """ Options module """
 
 version_string = """\
-<<<<<<< HEAD
-Nuitka V0.3.25
-Copyright (C) 2012 Kay Hayen."""
-=======
 Nuitka V0.4.0
 Copyright (C) 2013 Kay Hayen."""
->>>>>>> 75b65d65
 
 from . import Utils
 
